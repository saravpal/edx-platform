--- conflicted
+++ resolved
@@ -33,7 +33,6 @@
 </%block>
 
 <%block name="content">
-<<<<<<< HEAD
 	<div class="main-wrapper">
 		<div class="inner-wrapper">
 			<h1>My Courses</h1>
@@ -65,35 +64,4 @@
 			</article>
 		</div>
 	</div>
-=======
-  <div class="main-wrapper">
-    <div class="inner-wrapper">
-      <h1>My Courses</h1>
-      <article class="my-classes">
-        % if user.is_active:
-        <a href="#" class="new-button new-course-button"><span class="plus-icon white"></span> New Course</a>
-        <ul class="class-list">
-          %for course, url in courses:
-          <li>
-            <a href="${url}" class="class-name">
-              <span class="class-name">${course}</span>
-              <!--
-              <span class="detail">Started: 9/21/2012</span>
-              <span class="detail">Ends: 10/21/2012</span>
-              -->
-            </a>
-          </li>
-            %endfor
-        </ul>
-        % else:
-          <div class='warn-msg'>
-            <p>
-            In order to start authoring courses using edX studio, please click on the activation link in your email.
-            </p>
-          </div>
-        % endif
-      </article>
-    </div>
-  </div>
->>>>>>> 540710f5
 </%block>